--- conflicted
+++ resolved
@@ -1,8 +1,4 @@
-<<<<<<< HEAD
-# -*- coding: iso-8859-15 -*-
-=======
 # encoding: utf-8
->>>>>>> 9de8adac
 #----------------------------------------
 # base.py by Thomas Gläßle
 # 

--- conflicted
+++ resolved
@@ -26,18 +26,13 @@
 
 '''
 
-<<<<<<< HEAD
 from __future__ import print_function
 
-from cern.libmadx.madx_structures cimport sequence_list, name_list, column_info
-=======
-from cern.libmadx.madx_structures cimport sequence_list, name_list, column_info,expression,char_p_array,char_array
->>>>>>> 506b4f1c
+from cern.libmadx.madx_structures cimport sequence_list, name_list, column_info, expression, char_p_array, char_array
 from cern.libmadx import table
 
 cdef extern from "madX/mad_api.h":
     sequence_list *madextern_get_sequence_list()
-    #table *getTable()
 cdef extern from "madX/mad_core.h":
     void madx_start()
     void madx_finish()
@@ -507,12 +502,6 @@
                 print("Number of columns (orig):",seqs.sequs[i].tw_table.org_cols)
                 print("Number of rows:",seqs.sequs[i].tw_table.curr)
         return ret
-<<<<<<< HEAD
-        #print("Currently number of sequenses available:",seqs.curr)
-        #print("Name of list:",seqs.name)
-=======
-        #print "Currently number of sequenses available:",seqs.curr
-        #print "Name of list:",seqs.name
 
     def evaluate(self, cmd):
         """
@@ -538,4 +527,3 @@
         value = expression_value(expr, 2)
         delete_expression(expr)
         return value
->>>>>>> 506b4f1c

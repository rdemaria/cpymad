--- conflicted
+++ resolved
@@ -57,56 +57,25 @@
         int curr
         char** names
 
-<<<<<<< HEAD
+cdef extern from "madX/mad_elem.h":
+    cdef struct element:
+        char[NAME_L] name
+        double length
+
 cdef extern from "madX/mad_node.h":
     struct node:
-        pass
-
-cdef extern from "madX/mad_table.h":
-    struct table:
-        char[NAME_L] name
-        int curr
-        char_p_array* header
-        name_list* columns
-=======
-    struct name_list:
-        char[NAME_L]  name
-        int  max                      # max. pointer array size
-        int  curr                     # current occupation
-
-cdef extern from "madX/mad_table.h":
-    cdef struct table:
-        char* name
-        int num_cols, org_cols,dynamic,origin,curr
-        char_p_array *header #,*node_nm
-        int_array* col_out
-        int_array* row_out
-        name_list* columns    #names + types (in inform)
-        char ***s_cols
-
-cdef extern from "madX/mad_elem.h":
-    cdef struct element:
-        char[NAME_L] name
-        double length
-
-cdef extern from "madX/mad_node.h":
-    cdef struct node:
         char[NAME_L] name
         node* previous # previous node
         node* next     # next node
         char* base_name
         element* p_elem # pointer to element..
 
-cdef extern from "madX/madx.h":
-    # to be able to read sequence information..
-    struct sequence:
-        char[NAME_L] name
-        table* tw_table       #pointer to latest twiss table created
-        int n_nodes
-        node* start # first node..
-        node* end   # last node..
-        node** all_nodes
->>>>>>> bb7bac31
+cdef extern from "madX/mad_table.h":
+    struct table:
+        char[NAME_L] name
+        int curr
+        char_p_array* header
+        name_list* columns
 
     struct table_list:
         int curr
@@ -177,6 +146,10 @@
         command* beam
         table* tw_table
         int tw_valid
+        int n_nodes
+        node* start # first node..
+        node* end   # last node..
+        node** all_nodes
 
     struct sequence_list:
         int curr

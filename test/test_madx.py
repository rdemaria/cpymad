# standard library
import os
import sys
import unittest

import numpy as np
from numpy.testing import assert_allclose

# tested class
from cpymad.madx import Madx, CommandLog
from cpymad.types import Constraint


class _TestCaseCompat(object):

    """
    Compatibility layer for unittest.TestCase
    """

    try:
        assertItemsEqual = unittest.TestCase.assertCountEqual
    except AttributeError:
        def assertItemsEqual(self, first, second):
            """Method missing in python2.6 and renamed in python3."""
            self.assertEqual(sorted(first), sorted(second))

    def assertLess(self, first, second):
        """Method missing in python2.6."""
        self.assertTrue(first < second)


def _close(m):
    try:
        m._service.close()
    except (RuntimeError, IOError, EOFError, OSError):
        pass
    m._process.wait()


class TestMadx(unittest.TestCase, _TestCaseCompat):

    """
    Test methods for the Madx class.

    The tests are directly based on the specifics of the sequence in

        test/testseq.madx

    Please compare this file for reference.
    """

    def setUp(self):
        self.mad = Madx(command_log=CommandLog(sys.stdout, 'X:> '))
        here = os.path.dirname(__file__)
        there = os.path.join(here, 'testseq.madx')
        with open(there) as f:
            self.doc = f.read()
        for line in self.doc.splitlines():
            self.mad._libmadx.input(line)

    def tearDown(self):
        _close(self.mad)
        del self.mad

    def test_version(self):
        """Check that the Madx.version attribute can be used as expected."""
        version = self.mad.version
        # check format:
        major, minor, micro = map(int, version.release.split('.'))
        # We need at least MAD-X 5.04.00:
        self.assertGreaterEqual((major, minor, micro), (5, 4, 0))
        # check format:
        year, month, day = map(int, version.date.split('.'))
        self.assertGreaterEqual((year, month, day), (2018, 3, 2))
        self.assertLessEqual(month, 12)
        self.assertLessEqual(day, 31)

    def test_independent_instances(self):
        # create a second Madx instance (1st one is created in setUp)
        madxness = Madx()
        # Check independence by defining a variable differently in each
        # instance:
        self.mad.input('ANSWER=42;')
        madxness.input('ANSWER=43;')
        self.assertEqual(self.mad.eval('ANSWER'), 42);
        self.assertEqual(madxness.eval('ANSWER'), 43);
        _close(madxness)

    def test_command_log(self):
        """Check that the command log contains all input commands."""
        # create a new Madx instance that uses the history feature:
        history_filename = '_test_madx.madx.tmp'
        mad = Madx(command_log=history_filename)
        # feed some input and compare with history file:
        for line in self.doc.splitlines():
            mad.input(line)
        with open(history_filename) as history_file:
            history = history_file.read()
        self.assertEqual(history.strip(), self.doc.strip())
        # remove history file
        _close(mad)
        del mad
        os.remove(history_filename)

    # TODO:
    # def test_command(self):
    # def test_help(self):
    # def test_call(self):

    def _check_twiss(self, seq_name):
        beam = 'ex=1, ey=2, particle=electron, sequence={0};'.format(seq_name)
        self.mad.command.beam(beam)
        self.mad.use(seq_name)
        initial = dict(alfx=0.5, alfy=1.5,
                       betx=2.5, bety=3.5)
        twiss = self.mad.twiss(sequence=seq_name, **initial)
        betx, bety = twiss['betx'], twiss['bety']
        alfx, alfy = twiss['alfx'], twiss['alfy']
        # Check initial values:
        self.assertAlmostEqual(twiss['alfx'][0], initial['alfx'])
        self.assertAlmostEqual(twiss['alfy'][0], initial['alfy'])
        self.assertAlmostEqual(twiss['betx'][0], initial['betx'])
        self.assertAlmostEqual(twiss['bety'][0], initial['bety'])
        self.assertAlmostEqual(twiss.summary['ex'], 1)
        self.assertAlmostEqual(twiss.summary['ey'], 2)
        # Check that keys are all lowercase:
        for k in twiss:
            self.assertEqual(k, k.lower())
        for k in twiss.summary:
            self.assertEqual(k, k.lower())

    def test_twiss_1(self):
        self._check_twiss('s1')     # s1 can be computed at start
        self._check_twiss('s1')     # s1 can be computed multiple times
        self._check_twiss('s2')     # s2 can be computed after s1

    def test_twiss_2(self):
        self._check_twiss('s2')     # s2 can be computed at start
        self._check_twiss('s1')     # s1 can be computed after s2

    def test_twiss_with_range(self):
        beam = 'ex=1, ey=2, particle=electron, sequence=s1;'
        self.mad.command.beam(beam)
        self.mad.use('s1')
        params = dict(alfx=0.5, alfy=1.5,
                      betx=2.5, bety=3.5,
                      sequence='s1')
        columns = ['betx', 'bety']
        # Compute TWISS on full sequence, then on a sub-range, then again on
        # the full sequence. This checks that none of the range selections
        # have side-effects on each other:
        betx_full1 = self.mad.twiss(**params)['betx'].copy(columns)
        betx_range = self.mad.twiss(range=('dr[2]', 'sb'), **params)['betx'].copy(columns)
        betx_full2 = self.mad.twiss(**params)['betx'].copy(columns)
        # Check that the results have the expected lengths:
        self.assertEqual(len(betx_full1), 9)
        self.assertEqual(len(betx_range), 4)
        self.assertEqual(len(betx_full2), 9)
        # Check numeric results. Since the first 3 elements of range and full
        # sequence are identical, equal results are expected. And non-equal
        # results afterwards.
        self.assertAlmostEqual(betx_range[0], betx_full1[1]) # dr:2, dr:1
        self.assertAlmostEqual(betx_range[1], betx_full1[2]) # qp:2, qp:1
        self.assertAlmostEqual(betx_range[2], betx_full1[3]) # dr:3, dr:2
        self.assertNotAlmostEqual(betx_range[3], betx_full1[4]) # sb, qp:2

    def test_range_row_api(self):
        beam = 'ex=1, ey=2, particle=electron, sequence=s1;'
        self.mad.command.beam(beam)
        self.mad.use('s1')
        params = dict(alfx=0.5, alfy=1.5,
                      betx=2.5, bety=3.5,
                      sequence='s1')
        tab = self.mad.twiss(range=('dr[2]', 'sb'), **params)
        self.assertEqual(tab.range, ('dr[2]', 'sb'))
        self.assertIn('betx', tab)

    # def test_survey(self):
    # def test_aperture(self):
    # def test_use(self):

    def test_match(self):
        beam = 'ex=1, ey=2, particle=electron, sequence=s2;'
        self.mad.command.beam(beam)
        self.mad.use('s2')

        params = dict(alfx=0.5, alfy=1.5,
                      betx=2.5, bety=3.5,
                      sequence='s2')

        self.mad.match(constraints=[dict(range='s1$end', betx=2.0)],
                       vary=['qp2->k1'],
                       **params)
        twiss = self.mad.twiss(**params)
        val = twiss.betx[-1]
        self.assertAlmostEqual(val, 2.0, places=2)

    # def test_verbose(self):

    def test_active_sequence(self):
        self.mad.command.beam('ex=1, ey=2, particle=electron, sequence=s1;')
        self.mad.use('s1')
        self.assertEqual(self.mad.sequence(), 's1')

    def test_get_sequence(self):
        with self.assertRaises(KeyError):
            self.mad.sequence['sN']
        s1 = self.mad.sequence['s1']
        self.assertEqual(s1.name, 's1')

    def test_get_sequence(self):
        seqs = self.mad.sequence
        self.assertItemsEqual(seqs, ['s1', 's2'])

    def test_eval(self):
        val = self.mad.eval("1/QP_K1")
        self.assertAlmostEqual(val, 0.5)

    def test_globals(self):
        g = self.mad.globals
        # Membership:
        self.assertNotIn('FOO', g)
        # Setting values:
        g['FOO'] = 2
        self.assertIn('FOO', g)
        self.assertEqual(g['FOO'], 2)
        self.assertEqual(self.mad.eval('FOO'), 2)
        # Re-setting values:
        g['FOO'] = 3
        self.assertEqual(self.mad.eval('FOO'), 3)
        # Setting expressions:
        g['BAR'] = '3*foo'
        self.assertEqual(self.mad.eval('BAR'), 9)
        g['FOO'] = 4
        self.assertEqual(self.mad.eval('BAR'), 12)
        # attribute access:
        g.bar = 42
        self.assertEqual(g.BAR, 42)

    def test_elements(self):
        self.assertIn('sb', self.mad.elements)
        self.assertIn('sb', list(self.mad.elements))
        self.assertNotIn('foobar', self.mad.elements)
        self.assertAlmostEqual(self.mad.elements['sb']['angle'], 3.14/4)
        idx = self.mad.elements.index('qp1')
        elem = self.mad.elements[idx]
        self.assertEqual(elem['k1'], 3)

    # def test_sequence_beam(self):
    # def test_sequence_twiss(self):
    # def test_sequence_twissname(self):

    def _get_elems(self, seq_name):
<<<<<<< HEAD
        elems = self.mad.sequences[seq_name].elements
        elem_idx = dict((el.node_name, i) for i, el in enumerate(elems))
=======
        elems = self.mad.sequence[seq_name].elements
        elem_idx = dict((el.name, i) for i, el in enumerate(elems))
>>>>>>> 44a5e44f
        return elems, elem_idx

    def test_sequence_get_elements_s1(self):
        s1, idx = self._get_elems('s1')
        qp1 = s1['qp[1]']
        qp2 = s1['qp[2]']
        sb1 = s1['sb[1]']
        self.assertLess(idx['qp'], idx['qp[2]'])
        self.assertLess(idx['qp[2]'], idx['sb'])
        self.assertAlmostEqual(qp1['at'], 1.5)
        self.assertAlmostEqual(qp2['at'], 3.5)
        self.assertAlmostEqual(sb1['at'], 6)
        self.assertAlmostEqual(qp1.position, 1)
        self.assertAlmostEqual(qp2.position, 3)
        self.assertAlmostEqual(sb1.position, 5)
        self.assertAlmostEqual(qp1['l'], 1)
        self.assertAlmostEqual(qp2['l'], 1)
        self.assertAlmostEqual(sb1['l'], 2)
        self.assertAlmostEqual(float(qp1['k1']), 2)
        self.assertAlmostEqual(float(qp2['k1']), 2)
        self.assertAlmostEqual(float(sb1['angle']), 3.14/4)
        self.assertEqual(qp1.cmdpar.k1.expr.lower(), "qp_k1")

    def test_sequence_get_elements_s2(self):
        s2, idx = self._get_elems('s2')
        qp1 = s2['qp1[1]']
        qp2 = s2['qp2[1]']
        self.assertLess(idx['qp1'], idx['qp2'])
        self.assertAlmostEqual(qp1['at'], 0)
        self.assertAlmostEqual(qp2['at'], 1)
        self.assertAlmostEqual(qp1['l'], 1)
        self.assertAlmostEqual(qp2['l'], 2)
        self.assertAlmostEqual(float(qp1['k1']), 3)
        self.assertAlmostEqual(float(qp2['k1']), 2)

    # def test_sequence_get_expanded_elements(self):

    def test_crash(self):
        """Check that a RuntimeError is raised in case MAD-X crashes."""
        # a.t.m. MAD-X crashes on this input, because the L (length)
        # parametere is missing:
        self.assertRaises(RuntimeError, self.mad.input, 'XXX: sequence;')

    def test_sequence_elements(self):
        elements = self.mad.sequence['s1'].elements
        iqp2 = elements.index('qp[2]')
        qp1 = elements['qp[1]']
        qp2 = elements[iqp2]
        self.assertAlmostEqual(qp1['at'], 1.5)
        self.assertAlmostEqual(qp2['at'], 3.5)
        self.assertAlmostEqual(qp1.position, 1)
        self.assertAlmostEqual(qp2.position, 3)
        self.assertEqual(iqp2, elements.at(3.1))

    def test_sequence_expanded_elements(self):
        beam = 'ex=1, ey=2, particle=electron, sequence=s1;'
        self.mad.command.beam(beam)
        self.mad.use('s1')
        elements = self.mad.sequence['s1'].expanded_elements
        iqp2 = elements.index('qp[2]')
        qp1 = elements['qp[1]']
        qp2 = elements[iqp2]
        self.assertAlmostEqual(qp1['at'], 1.5)
        self.assertAlmostEqual(qp2['at'], 3.5)
        self.assertAlmostEqual(qp1.position, 1)
        self.assertAlmostEqual(qp2.position, 3)
        self.assertEqual(iqp2, elements.at(3.1))

    def test_element_inform(self):
        beam = 'ex=1, ey=2, particle=electron, sequence=s1;'
        self.mad.command.beam(beam)
        self.mad.use('s1')
<<<<<<< HEAD
        elem = self.mad.sequences.s1.expanded_elements['qp']
        self.assertSetEqual({'k1', 'l', 'at'}, {
=======
        elem = self.mad.sequence.s1.expanded_elements['qp']
        self.assertSetEqual({'k1', 'l'}, {
>>>>>>> 44a5e44f
            name for name in elem
            if elem.cmdpar[name].inform
        })


class TestTransferMap(unittest.TestCase):

    def _mad(self, doc):
        mad = Madx(command_log=CommandLog(sys.stdout, 'X:> '))
        for line in doc.splitlines():
            mad._libmadx.input(line)
        return mad

    def _test_transfer_map(self, seq, range_, doc, rtol=1e-7, atol=1e-15):
        mad = self._mad(doc)
        mad.use(seq)
        par = ['x', 'px', 'y', 'py', 't', 'pt']
        val = [+0.0010, -0.0015, -0.0020, +0.0025, +0.0000, +0.0000]
        twiss = {'betx': 0.0012, 'alfx': 0.0018,
                 'bety': 0.0023, 'alfy': 0.0027}
        twiss.update(zip(par, val))
        elems = range_.split('/')
        smap = mad.sectormap(elems, sequence=seq, **twiss)[-1]
        tw = mad.twiss(sequence=seq, range=range_, **twiss)

        # transport of coordinate vector:
        x_init = np.array(val)
        x_final_tw = np.array([tw[p][-1] for p in par])
        x_final_sm = np.dot(smap, np.hstack((x_init, 1)))
        assert_allclose(x_final_tw[:4], x_final_sm[:4],
                        rtol=rtol, atol=atol)

        # transport of beam matrix:
        tm = smap[0:6,0:6]
        tab_len = len(tw['sig11'])
        sig_init = tw.sigmat(0)
        sig_final_tw = tw.sigmat(tab_len-1)
        sig_final_sm = np.dot(tm, np.dot(sig_init, tm.T))
        assert_allclose(sig_final_tw[0:4,0:4], sig_final_sm[0:4,0:4],
                        rtol=rtol, atol=atol)
        _close(mad)

    def test_drift(self):
        self._test_transfer_map('s', '#s/#e', """
            s: sequence, l=1, refer=entry;
            d: drift, l=1, at=0;
            endsequence;
            beam;
        """)

    def test_kicker(self):
        # hkicker
        self._test_transfer_map('s', '#s/#e', """
            s: sequence, l=3, refer=entry;
            k: hkicker, kick=0.01, at=1;
            endsequence;
            beam;
        """)
        # vkicker
        self._test_transfer_map('s', '#s/#e', """
            s: sequence, l=3, refer=entry;
            k: vkicker, kick=0.01, at=1;
            endsequence;
            beam;
        """)
        # three identical drifts in between
        self._test_transfer_map('s', '#s/#e', """
            s: sequence, l=3, refer=entry;
            k: hkicker, kick=0.01, at=1;
            m: monitor, at=2;
            endsequence;
            beam;
        """)

    def test_quadrupole(self):
        self._test_transfer_map('s', '#s/#e', """
            qq: quadrupole, k1=0.01, l=1;
            s: sequence, l=4, refer=entry;
            qq, at=1;
            qq, at=2;
            endsequence;
            beam;
        """)

    def test_sbend(self):
        self._test_transfer_map('s', '#s/#e', """
            s: sequence, l=3, refer=entry;
            b: sbend, angle=0.1, l=1, at=1;
            endsequence;
            beam;
        """, rtol=3e-4)

    def test_solenoid(self):
        self._test_transfer_map('s', '#s/#e', """
            s: sequence, l=3, refer=entry;
            n: solenoid, ks=1, l=1, at=1;
            endsequence;
            beam;
        """)

    def test_subrange(self):
        self._test_transfer_map('s', 'm1/m2', """
            qq: quadrupole, k1=0.01, l=1;
            s: sequence, l=6, refer=entry;
            q0: quadrupole, k1=-0.01, l=0.5, at=0.25;
            m1: marker, at=1;
            qq, at=1;
            qq, at=3;
            m2: marker, at=5;
            qq, at=5;
            endsequence;
            beam;
        """)


if __name__ == '__main__':
    unittest.main()<|MERGE_RESOLUTION|>--- conflicted
+++ resolved
@@ -251,13 +251,8 @@
     # def test_sequence_twissname(self):
 
     def _get_elems(self, seq_name):
-<<<<<<< HEAD
-        elems = self.mad.sequences[seq_name].elements
+        elems = self.mad.sequence[seq_name].elements
         elem_idx = dict((el.node_name, i) for i, el in enumerate(elems))
-=======
-        elems = self.mad.sequence[seq_name].elements
-        elem_idx = dict((el.name, i) for i, el in enumerate(elems))
->>>>>>> 44a5e44f
         return elems, elem_idx
 
     def test_sequence_get_elements_s1(self):
@@ -330,13 +325,8 @@
         beam = 'ex=1, ey=2, particle=electron, sequence=s1;'
         self.mad.command.beam(beam)
         self.mad.use('s1')
-<<<<<<< HEAD
-        elem = self.mad.sequences.s1.expanded_elements['qp']
+        elem = self.mad.sequence.s1.expanded_elements['qp']
         self.assertSetEqual({'k1', 'l', 'at'}, {
-=======
-        elem = self.mad.sequence.s1.expanded_elements['qp']
-        self.assertSetEqual({'k1', 'l'}, {
->>>>>>> 44a5e44f
             name for name in elem
             if elem.cmdpar[name].inform
         })

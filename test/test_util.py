# standard library
import unittest

# tested objects
from cpymad import util
from cpymad.madx import Madx
from cpymad.types import Range, Constraint


def is_valid_expression(expr):
    try:
        return util.check_expression(expr)
    except ValueError:
        return False


class TestUtil(unittest.TestCase):

    """Tests for the objects in :mod:`cpymad.util`."""

    def test_is_identifier(self):
        self.assertTrue(util.is_identifier('hdr23_oei'))
        self.assertTrue(util.is_identifier('_hdr23_oei'))
        self.assertFalse(util.is_identifier('2_hdr23_oei'))
        self.assertFalse(util.is_identifier('hdr oei'))
        self.assertFalse(util.is_identifier('hdr@oei'))

    def test_expr_symbols(self):
        self.assertEqual(util.expr_symbols('foobar'), {'foobar'})
        self.assertEqual(util.expr_symbols('foo*bar'), {'foo', 'bar'})
        self.assertEqual(util.expr_symbols('quad->k1'), {'quad->k1'})
        self.assertEqual(util.expr_symbols('q->k-p->k'), {'q->k', 'p->k'})
        self.assertEqual(util.expr_symbols('a * sin(x)'), {'a', 'sin', 'x'})

    def test_name_from_internal(self):
        self.assertEqual(util.name_from_internal('foo.23:1'), 'foo.23')
        self.assertEqual(util.name_from_internal('foo.23:43'), 'foo.23[43]')
        with self.assertRaises(ValueError):
            util.name_from_internal('foo:23o')

    def test_name_to_internal(self):
        self.assertEqual(util.name_to_internal('foo.23'), 'foo.23:1')
        self.assertEqual(util.name_to_internal('foo.23[43]'), 'foo.23:43')
        with self.assertRaises(ValueError):
            util.name_to_internal('foo:23o')

    def test_normalize_range_name(self):
        self.assertEqual(util.normalize_range_name('dr[1]'), 'dr[1]')
        self.assertEqual(util.normalize_range_name('lebt$end'), '#e')
        self.assertEqual(util.normalize_range_name('dr'), 'dr')

    def _check_command(self, compare, *args, **kwargs):
        self.assertEqual(compare, util.format_command(*args, **kwargs))

    def test_format_command(self):
        m = Madx()

        self.assertEqual(
            util.format_command(
                'twiss', sequence='lhc'),
                'twiss, sequence="lhc";')
        self.assertEqual(
            util.format_command(
                'option', echo=True),
                'option, echo=true;')
        self.assertEqual(
            util.format_command(
                'constraint', betx=Constraint(max=3.13)),
                'constraint, betx<3.13;')
        self.assertEqual(
            util.format_command(
                m.command.quadrupole, k1='pi/2'),
                'quadrupole, k1:=pi/2;')
        self.assertEqual(
            util.format_command(
                'multipole', knl=[0.0, 1.0, 2.0]),
                'multipole, knl={0.0,1.0,2.0};')
        self.assertEqual(
            util.format_command(
                'twiss', range=Range('#s', '#e')),
                'twiss, range=#s/#e;')

        self.assertEqual(
            util.format_command(
                m.elements.quadrupole, k1="hello + world"),
                'quadrupole, k1:=hello + world;')
        self.assertEqual(
            util.format_command(
                # match->sequence parameter is list in MAD-X!
<<<<<<< HEAD
                {'name': 'match', 'sequence': []}, sequence="foo"),
                'match, sequence="foo";')
=======
                m.command.match, sequence="foo"),
                "match, sequence=foo;")
>>>>>>> 5daba17e

    def test_check_expression(self):
        self.assertTrue(is_valid_expression('a*b'))
        self.assertTrue(is_valid_expression('a * (qp->k1+7.) ^ .5e-3'))
        self.assertTrue(is_valid_expression('-a*-3'))
        self.assertTrue(is_valid_expression('E-m*c^2'))

        self.assertFalse(is_valid_expression('E=m*c^2'))
        self.assertFalse(is_valid_expression('(@)'))
        self.assertFalse(is_valid_expression('(()'))
        self.assertFalse(is_valid_expression('(+3'))
        self.assertFalse(is_valid_expression('1*'))     # NOTE: valid in MAD-X
        self.assertFalse(is_valid_expression('3+'))     # NOTE: valid in MAD-X
        self.assertFalse(is_valid_expression('()'))
        self.assertFalse(is_valid_expression('(1 | 2)'))


    # TODO: test other functions


if __name__ == '__main__':
    unittest.main()<|MERGE_RESOLUTION|>--- conflicted
+++ resolved
@@ -87,13 +87,8 @@
         self.assertEqual(
             util.format_command(
                 # match->sequence parameter is list in MAD-X!
-<<<<<<< HEAD
-                {'name': 'match', 'sequence': []}, sequence="foo"),
-                'match, sequence="foo";')
-=======
                 m.command.match, sequence="foo"),
                 "match, sequence=foo;")
->>>>>>> 5daba17e
 
     def test_check_expression(self):
         self.assertTrue(is_valid_expression('a*b'))

--- conflicted
+++ resolved
@@ -216,9 +216,6 @@
         return key + '=' + str(value)
 
 
-<<<<<<< HEAD
-def mad_command(*args, **kwargs):
-=======
 def format_cmdpar(cmd, key, value):
     """
     Format a single MAD-X command parameter.
@@ -312,8 +309,7 @@
                     .format(key, value, type(value)))
 
 
-def format_command(cmd, *args, **kwargs):
->>>>>>> 5daba17e
+def format_command(*args, **kwargs):
     """
     Create a MAD-X command from its name and parameter list.
 
